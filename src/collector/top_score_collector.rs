use super::Collector;
use collector::top_collector::TopCollector;
use collector::top_collector::TopSegmentCollector;
use collector::SegmentCollector;
use collector::TopDocsByField;
use fastfield::FastValue;
use schema::Field;
use DocAddress;
use DocId;
use Result;
use Score;
use SegmentLocalId;
use SegmentReader;

/// The Top Score Collector keeps track of the K documents
/// sorted by their score.
///
/// The implementation is based on a `BinaryHeap`.
/// The theorical complexity for collecting the top `K` out of `n` documents
/// is `O(n log K)`.
///
/// ```rust
/// #[macro_use]
/// extern crate tantivy;
/// use tantivy::DocAddress;
/// use tantivy::schema::{Schema, TEXT};
/// use tantivy::{Index, Result};
/// use tantivy::collector::TopDocs;
/// use tantivy::query::QueryParser;
///
/// # fn main() { example().unwrap(); }
/// fn example() -> Result<()> {
///     let mut schema_builder = Schema::builder();
///     let title = schema_builder.add_text_field("title", TEXT);
///     let schema = schema_builder.build();
///     let index = Index::create_in_ram(schema);
///     {
///         let mut index_writer = index.writer_with_num_threads(1, 3_000_000)?;
///         index_writer.add_document(doc!(
///             title => "The Name of the Wind",
///         ));
///         index_writer.add_document(doc!(
///             title => "The Diary of Muadib",
///         ));
///         index_writer.add_document(doc!(
///             title => "A Dairy Cow",
///         ));
///         index_writer.add_document(doc!(
///             title => "The Diary of a Young Girl",
///         ));
///         index_writer.commit().unwrap();
///     }
///
///     let reader = index.reader()?;
///     let searcher = reader.searcher();
///
///     let query_parser = QueryParser::for_index(&index, vec![title]);
///     let query = query_parser.parse_query("diary")?;
///     let top_docs = searcher.search(&query, &TopDocs::with_limit(2))?;
///
///     assert_eq!(&top_docs[0], &(0.7261542, DocAddress(0, 1)));
///     assert_eq!(&top_docs[1], &(0.6099695, DocAddress(0, 3)));
///
///     Ok(())
/// }
/// ```
pub struct TopDocs(TopCollector<Score>);

impl TopDocs {
    /// Creates a top score collector, with a number of documents equal to "limit".
    ///
    /// # Panics
    /// The method panics if limit is 0
    pub fn with_limit(limit: usize) -> TopDocs {
        TopDocs(TopCollector::with_limit(limit))
    }

    /// Set top-K to rank documents by a given fast field.
    ///
    /// (By default, `TopDocs` collects the top-K documents sorted by
    /// the similarity score.)
    pub fn order_by_field<T: PartialOrd + FastValue + Clone>(
        self,
        field: Field,
    ) -> TopDocsByField<T> {
        TopDocsByField::new(field, self.0.limit())
    }
}

impl Collector for TopDocs {
    type Fruit = Vec<(Score, DocAddress)>;

    type Child = TopScoreSegmentCollector;

    fn for_segment(
        &self,
        segment_local_id: SegmentLocalId,
        reader: &SegmentReader,
    ) -> Result<Self::Child> {
        let collector = self.0.for_segment(segment_local_id, reader)?;
        Ok(TopScoreSegmentCollector(collector))
    }

    fn requires_scoring(&self) -> bool {
        true
    }

    fn merge_fruits(&self, child_fruits: Vec<Vec<(Score, DocAddress)>>) -> Result<Self::Fruit> {
        self.0.merge_fruits(child_fruits)
    }
}

/// Segment Collector associated to `TopDocs`.
pub struct TopScoreSegmentCollector(TopSegmentCollector<Score>);

impl SegmentCollector for TopScoreSegmentCollector {
    type Fruit = Vec<(Score, DocAddress)>;

    fn collect(&mut self, doc: DocId, score: Score) {
        self.0.collect(doc, score)
    }

    fn harvest(self) -> Vec<(Score, DocAddress)> {
        self.0.harvest()
    }
}

#[cfg(test)]
mod tests {
    use super::TopDocs;
    use query::QueryParser;
    use schema::Schema;
    use schema::TEXT;
    use DocAddress;
    use Index;
    use Score;

    fn make_index() -> Index {
        let mut schema_builder = Schema::builder();
        let text_field = schema_builder.add_text_field("text", TEXT);
        let schema = schema_builder.build();
        let index = Index::create_in_ram(schema);
        {
            // writing the segment
            let mut index_writer = index.writer_with_num_threads(1, 3_000_000).unwrap();
            index_writer.add_document(doc!(text_field=>"Hello happy tax payer."));
            index_writer.add_document(doc!(text_field=>"Droopy says hello happy tax payer"));
            index_writer.add_document(doc!(text_field=>"I like Droopy"));
            assert!(index_writer.commit().is_ok());
        }
        index
    }

    #[test]
    fn test_top_collector_not_at_capacity() {
        let index = make_index();
        let field = index.schema().get_field("text").unwrap();
        let query_parser = QueryParser::for_index(&index, vec![field]);
        let text_query = query_parser.parse_query("droopy tax").unwrap();
        let score_docs: Vec<(Score, DocAddress)> = index
            .reader()
<<<<<<< HEAD
=======
            .unwrap()
>>>>>>> e3abb448
            .searcher()
            .search(&text_query, &TopDocs::with_limit(4))
            .unwrap();
        assert_eq!(
            score_docs,
            vec![
                (0.81221175, DocAddress(0u32, 1)),
                (0.5376842, DocAddress(0u32, 2)),
                (0.48527452, DocAddress(0, 0))
            ]
        );
    }

    #[test]
    fn test_top_collector_at_capacity() {
        let index = make_index();
        let field = index.schema().get_field("text").unwrap();
        let query_parser = QueryParser::for_index(&index, vec![field]);
        let text_query = query_parser.parse_query("droopy tax").unwrap();
        let score_docs: Vec<(Score, DocAddress)> = index
            .reader()
<<<<<<< HEAD
=======
            .unwrap()
>>>>>>> e3abb448
            .searcher()
            .search(&text_query, &TopDocs::with_limit(2))
            .unwrap();
        assert_eq!(
            score_docs,
            vec![
                (0.81221175, DocAddress(0u32, 1)),
                (0.5376842, DocAddress(0u32, 2)),
            ]
        );
    }

    #[test]
    #[should_panic]
    fn test_top_0() {
        TopDocs::with_limit(0);
    }

}<|MERGE_RESOLUTION|>--- conflicted
+++ resolved
@@ -159,10 +159,7 @@
         let text_query = query_parser.parse_query("droopy tax").unwrap();
         let score_docs: Vec<(Score, DocAddress)> = index
             .reader()
-<<<<<<< HEAD
-=======
             .unwrap()
->>>>>>> e3abb448
             .searcher()
             .search(&text_query, &TopDocs::with_limit(4))
             .unwrap();
@@ -184,10 +181,7 @@
         let text_query = query_parser.parse_query("droopy tax").unwrap();
         let score_docs: Vec<(Score, DocAddress)> = index
             .reader()
-<<<<<<< HEAD
-=======
             .unwrap()
->>>>>>> e3abb448
             .searcher()
             .search(&text_query, &TopDocs::with_limit(2))
             .unwrap();
